# Use the official TensorFlow GPU base image
FROM tensorflow/tensorflow:latest-gpu

# Install MongoDB client and other dependencies
RUN apt-get update && \
    apt-get install -y python3-pip libgl1-mesa-glx

# Copy requirements.txt and install Python dependencies
COPY requirements.txt /app/requirements.txt
RUN pip install --no-cache-dir -r /app/requirements.txt

# Set the working directory
WORKDIR /app

# Copy your application files to the container
COPY trainer.py /app/
<<<<<<< HEAD

=======
>>>>>>> df88640c

# Set the environment variable to suppress TensorFlow warnings
ENV TF_CPP_MIN_LOG_LEVEL=2
ENV PYTHONUNBUFFERED=1
# Run the Python script
CMD ["python3", "trainer.py"]<|MERGE_RESOLUTION|>--- conflicted
+++ resolved
@@ -14,10 +14,7 @@
 
 # Copy your application files to the container
 COPY trainer.py /app/
-<<<<<<< HEAD
-
-=======
->>>>>>> df88640c
+COPY model.h5 /app/
 
 # Set the environment variable to suppress TensorFlow warnings
 ENV TF_CPP_MIN_LOG_LEVEL=2
